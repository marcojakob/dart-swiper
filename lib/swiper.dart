--- conflicted
+++ resolved
@@ -32,7 +32,7 @@
   }
   
   /**
-   * Fired when the transition ends after a page change. When the user swipes 
+   * Fired when the transition ends after a page change. If the user swipes 
    * again before the previous transition ended, this event is only fired once, 
    * at the end of all page transitions.
    * 
@@ -86,7 +86,6 @@
   /// The aspect ratio of the Swiper if it should be automatically applied.
   final double _autoHeightRatio;
   
-<<<<<<< HEAD
   /// If swipe distance is more than [_distanceThreshold] (in px), a swipe is 
   /// detected (regardless of swipe duration).
   int _distanceThreshold;
@@ -95,12 +94,8 @@
   /// detected (regardless of swipe distance).
   int _durationThreshold;
   
-  /// The [DragDetector] used to track drags on the [_containerElement].
-  DragDetector _dragDetector;
-=======
   /// The [Draggable] used to track drags on the [_containerElement].
   Draggable _draggable;
->>>>>>> 42516af4
   
   /// Stops the time between a drag start and a drag end to determine if the
   /// duration was below the [_durationThreshold].
@@ -166,15 +161,8 @@
         int speed: 300, 
         bool autoWidth: true, 
         double autoHeightRatio: null, 
-<<<<<<< HEAD
         int distanceThreshold: 20,
         int durationThreshold: 250,
-        bool disableTouch: false, 
-        bool disableMouse: false,
-=======
-        this.distanceThreshold: 20,
-        this.durationThreshold: 250,
->>>>>>> 42516af4
         String handle: null, 
         String cancel: 'input, textarea, button, select, option',
         String draggingClass: 'swiper-dragging',
@@ -208,17 +196,9 @@
     _draggable = new Draggable(_swiperElement,
         handle: handle,
         cancel: cancel,
-<<<<<<< HEAD
-        draggingClassElement: draggingClass, 
+        draggingClass: draggingClass, 
         draggingClassBody: draggingClassBody,
         horizontalOnly: true); // Swiping is only done horizontally.
-=======
-        draggingClass: draggingClassSwiper,
-        draggingClassBody: draggingClassBody);
-    
-    // Swiping is only done horizontally.
-    _draggable.horizontalOnly = true;
->>>>>>> 42516af4
     
     // Listen for drag events.
     _subs.add(_draggable.onDragStart.listen(_handleDragStart));
@@ -470,7 +450,9 @@
     int index = _currentIndex;
     int dragDelta = _calcDragDelta(dragEvent.startPosition.x, dragEvent.position.x);
         
-    // Determine if the drag leads to a new index.
+    // Determine if the drag leads to a new index. If the event was cancelled
+    // we go back to last index. Otherwise, we check if thresholds for new 
+    // index were met.
     if (!dragEvent.cancelled) {
       _log.finest('DragEnd: dragDelta=$dragDelta');
       
